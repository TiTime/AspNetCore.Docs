--- conflicted
+++ resolved
@@ -5,11 +5,8 @@
 ms.author: riande
 ms.custom: mvc
 ms.date: 12/03/2019
-<<<<<<< HEAD
-no-loc: [Blazor, "Identity", "Let's Encrypt", Razor, SignalR]
-=======
-no-loc: [Electron]
->>>>>>> c19e388c
+no-loc: [Blazor, "Identity", "Let's Encrypt", Razor, SignalR, Electron]
+
 uid: security/samesite
 ---
 # Work with SameSite cookies in ASP.NET Core
