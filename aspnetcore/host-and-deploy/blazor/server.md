---
title: Host and deploy ASP.NET Core Blazor Server
author: guardrex
description: Learn how to host and deploy a Blazor Server app using ASP.NET Core.
monikerRange: '>= aspnetcore-3.0'
ms.author: riande
ms.custom: mvc
<<<<<<< HEAD
ms.date: 11/10/2019
=======
ms.date: 10/05/2019
no-loc: [Blazor]
>>>>>>> bf1e770d
uid: host-and-deploy/blazor/server
---
# Host and deploy Blazor Server

By [Luke Latham](https://github.com/guardrex), [Rainer Stropek](https://www.timecockpit.com), and [Daniel Roth](https://github.com/danroth27)

## Host configuration values

[Blazor Server apps](xref:blazor/hosting-models#blazor-server) can accept [Generic Host configuration values](xref:fundamentals/host/generic-host#host-configuration).

## Deployment

Using the [Blazor Server hosting model](xref:blazor/hosting-models#blazor-server), Blazor is executed on the server from within an ASP.NET Core app. UI updates, event handling, and JavaScript calls are handled over a [SignalR](xref:signalr/introduction) connection.

A web server capable of hosting an ASP.NET Core app is required. Visual Studio includes the **Blazor Server App** project template (`blazorserverside` template when using the [dotnet new](/dotnet/core/tools/dotnet-new) command).

## Scalability

Plan a deployment to make the best use of the available infrastructure for a Blazor Server app. See the following resources to address Blazor Server app scalability:

* [Fundamentals of Blazor Server apps](xref:blazor/hosting-models#blazor-server)
* <xref:security/blazor/server>

### Deployment server

When considering the scalability of a single server (scale up), the memory available to an app is likely the first resource that the app will exhaust as user demands increase. The available memory on the server affects the:

* Number of active circuits that a server can support.
* UI latency on the client.

For guidance on building secure and scalable Blazor server apps, see <xref:security/blazor/server>.

Each circuit uses approximately 250 KB of memory for a minimal *Hello World*-style app. The size of a circuit depends on the app's code and the state maintenance requirements associated with each component. We recommend that you measure resource demands during development for your app and infrastructure, but the following baseline can be a starting point in planning your deployment target: If you expect your app to support 5,000 concurrent users, consider budgeting at least 1.3 GB of server memory to the app (or ~273 KB per user).

### SignalR configuration

Blazor Server apps use ASP.NET Core SignalR to communicate with the browser. [SignalR's hosting and scaling conditions](xref:signalr/publish-to-azure-web-app) apply to Blazor Server apps.

Blazor works best when using WebSockets as the SignalR transport due to lower latency, reliability, and [security](xref:signalr/security). Long Polling is used by SignalR when WebSockets isn't available or when the app is explicitly configured to use Long Polling. When deploying to Azure App Service, configure the app to use WebSockets in the Azure portal settings for the service. For details on configuring the app for Azure App Service, see the [SignalR publishing guidelines](xref:signalr/publish-to-azure-web-app).

#### Azure SignalR Service

We recommend using the [Azure SignalR Service](/azure/azure-signalr) for Blazor Server apps. The service allows for scaling up a Blazor Server app to a large number of concurrent SignalR connections. In addition, the SignalR service's global reach and high-performance data centers significantly aid in reducing latency due to geography. To configure an app (and optionally provision) the Azure SignalR Service:

1. Enable the service to support *sticky sessions*, where clients are [redirected back to the same server when prerendering](xref:blazor/hosting-models#reconnection-to-the-same-server). Set the `ServerStickyMode` option or configuration value to `Required`. Typically, an app creates the configuration using **one** of the following approaches:

   * `Startup.ConfigureServices`:
  
     ```csharp
     services.AddSignalR().AddAzureSignalR(options =>
     {
         options.ServerStickyMode = 
             Microsoft.Azure.SignalR.ServerStickyMode.Required;
     });
     ```

   * Configuration (use **one** of the following approaches):
  
     * *appsettings.json*:

       ```json
       "Azure:SignalR:ServerStickyMode": "Required"
       ```

     * The app service's **Configuration** > **Application settings** in the Azure portal (**Name**: `Azure:SignalR:ServerStickyMode`, **Value**: `Required`).

1. Create an Azure Apps publish profile in Visual Studio for the Blazor Server app.
1. Add the **Azure SignalR Service** dependency to the profile. If the Azure subscription doesn't have a pre-existing Azure SignalR Service instance to assign to the app, select **Create a new Azure SignalR Service instance** to provision a new service instance.
1. Publish the app to Azure.

#### IIS

When using IIS, sticky sessions are enabled with Application Request Routing. For more information, see [HTTP Load Balancing using Application Request Routing](/iis/extensions/configuring-application-request-routing-arr/http-load-balancing-using-application-request-routing).

#### Kubernetes

Create an ingress definition with the following Kubernetes annotations:

```
nginx.ingress.kubernetes.io/affinity: "cookie"
nginx.ingress.kubernetes.io/session-cookie-name: "affinity"
nginx.ingress.kubernetes.io/session-cookie-expires: "14400"
nginx.ingress.kubernetes.io/session-cookie-max-age: "14400"
```

### Measure network latency

[JS interop](xref:blazor/javascript-interop) can be used to measure network latency, as the following example demonstrates:

```cshtml
@inject IJSRuntime JS

@if (latency is null)
{
    <span>Calculating...</span>
}
else
{
    <span>@(latency.Value.TotalMilliseconds)ms</span>
}

@code
{
    private DateTime startTime;
    private TimeSpan? latency;

    protected override async Task OnInitializedAsync()
    {
        startTime = DateTime.UtcNow;
        var _ = await JS.InvokeAsync<string>("toString");
        latency = DateTime.UtcNow - startTime;
    }
}
```

For a reasonable UI experience, we recommend a sustained UI latency of 250ms or less.<|MERGE_RESOLUTION|>--- conflicted
+++ resolved
@@ -5,12 +5,8 @@
 monikerRange: '>= aspnetcore-3.0'
 ms.author: riande
 ms.custom: mvc
-<<<<<<< HEAD
-ms.date: 11/10/2019
-=======
-ms.date: 10/05/2019
+ms.date: 10/10/2019
 no-loc: [Blazor]
->>>>>>> bf1e770d
 uid: host-and-deploy/blazor/server
 ---
 # Host and deploy Blazor Server
