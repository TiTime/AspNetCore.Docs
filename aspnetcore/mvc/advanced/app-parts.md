--- conflicted
+++ resolved
@@ -3,11 +3,7 @@
 author: rick-anderson
 description: Share controllers, view, Razor Pages and more with Application Parts in ASP.NET Core
 ms.author: riande
-<<<<<<< HEAD
 ms.date: 11/11/2019
-=======
-ms.date: 11/10/2019
->>>>>>> 3d4d0d05
 uid: mvc/extensibility/app-parts
 ---
 
