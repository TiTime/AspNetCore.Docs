---
title: Migrate from ASP.NET Core 2.2 to 3.0
author: rick-anderson
description: Learn how to migrate an ASP.NET Core 2.2 project to ASP.NET Core 3.0.
ms.author: riande
ms.custom: mvc
<<<<<<< HEAD
ms.date: 11/18/2019
=======
ms.date: 11/20/2019
>>>>>>> d83d208c
no-loc: [SignalR]
uid: migration/22-to-30
---
# Migrate from ASP.NET Core 2.2 to 3.0

By [Scott Addie](https://github.com/scottaddie) and [Rick Anderson](https://twitter.com/RickAndMSFT)

This article explains how to update an existing ASP.NET Core 2.2 project to ASP.NET Core 3.0.

## Prerequisites

# [Visual Studio](#tab/visual-studio)

[!INCLUDE[](~/includes/net-core-prereqs-vs-3.0.md)]

# [Visual Studio Code](#tab/visual-studio-code)

[!INCLUDE[](~/includes/net-core-prereqs-vsc-3.0.md)]

# [Visual Studio for Mac](#tab/visual-studio-mac)

[!INCLUDE[](~/includes/net-core-prereqs-mac-3.0.md)]

---

## Update .NET Core SDK version in global.json

If your solution relies upon a [global.json](/dotnet/core/tools/global-json) file to target a specific .NET Core SDK version, update its `version` property to the 3.0 version installed on your machine:

```json
{
  "sdk": {
    "version": "3.0.100"
  }
}
```

## Update the project file

### Update the Target Framework

ASP.NET Core 3.0 and later only run on .NET Core. Set the [Target Framework Moniker (TFM)](/dotnet/standard/frameworks) to `netcoreapp3.0`:

[!code-xml[](22-to-30/samples/Web1.csproj?highlight=4)]

### Remove obsolete package references

ASP.NET Core no longer produces a large number of NuGet packages features. These package references should be removed from your project file. For example, the template-generated project file for an ASP.NET Core 2.2 web app:

```xml
<Project Sdk="Microsoft.NET.Sdk.Web">

  <PropertyGroup>
    <TargetFramework>netcoreapp2.2</TargetFramework>
    <AspNetCoreHostingModel>InProcess</AspNetCoreHostingModel>
  </PropertyGroup>


  <ItemGroup>
    <PackageReference Include="Microsoft.AspNetCore.App"/>
    <PackageReference Include="Microsoft.AspNetCore.Razor.Design" Version="2.2.0" PrivateAssets="All" />
  </ItemGroup>

</Project>
```

The updated ASP.NET Core 3.0 project file:

[!code-xml[](22-to-30/samples/Web1.csproj?highlight=4)]

The updated ASP.NET Core 3.0 project file:

* In the `<PropertyGroup>`:

  * Updates the TFM to `netcoreapp3.0`
  * Removes the `<AspNetCoreHostingModel>` element. For more information, see [In-process hosting model](#in-process-hosting-model) in this document.

* In the `<ItemGroup>`:

  * `Microsoft.AspNetCore.App` is removed. For more information, see [Framework reference](#framework-reference) in this document.
  * `Microsoft.AspNetCore.Razor.Design` is removed and in the following list of packages no longer being produced.

To see the full list of packages that are no longer produced, select the following expand list:

<details>
    <summary>Click here to expand the list of packages no longer being produced</summary>
    <ul>
        <li>Microsoft.AspNetCore</li>
        <li>Microsoft.AspNetCore.All</li>
        <li>Microsoft.AspNetCore.App</li>
        <li>Microsoft.AspNetCore.Antiforgery</li>
        <li>Microsoft.AspNetCore.Authentication</li>
        <li>Microsoft.AspNetCore.Authentication.Abstractions</li>
        <li>Microsoft.AspNetCore.Authentication.Cookies</li>
        <li>Microsoft.AspNetCore.Authentication.Core</li>
        <li>Microsoft.AspNetCore.Authentication.JwtBearer</li>
        <li>Microsoft.AspNetCore.Authentication.OAuth</li>
        <li>Microsoft.AspNetCore.Authentication.OpenIdConnect</li>
        <li>Microsoft.AspNetCore.Authorization</li>
        <li>Microsoft.AspNetCore.Authorization.Policy</li>
        <li>Microsoft.AspNetCore.CookiePolicy</li>
        <li>Microsoft.AspNetCore.Cors</li>
        <li>Microsoft.AspNetCore.Cryptography.Internal</li>
        <li>Microsoft.AspNetCore.Cryptography.KeyDerivation</li>
        <li>Microsoft.AspNetCore.DataProtection</li>
        <li>Microsoft.AspNetCore.DataProtection.Abstractions</li>
        <li>Microsoft.AspNetCore.DataProtection.Extensions</li>
        <li>Microsoft.AspNetCore.Diagnostics</li>
        <li>Microsoft.AspNetCore.Diagnostics.HealthChecks</li>
        <li>Microsoft.AspNetCore.HostFiltering</li>
        <li>Microsoft.AspNetCore.Hosting</li>
        <li>Microsoft.AspNetCore.Hosting.Abstractions</li>
        <li>Microsoft.AspNetCore.Hosting.Server.Abstractions</li>
        <li>Microsoft.AspNetCore.Http</li>
        <li>Microsoft.AspNetCore.Http.Abstractions</li>
        <li>Microsoft.AspNetCore.Http.Connections</li>
        <li>Microsoft.AspNetCore.Http.Extensions</li>
        <li>Microsoft.AspNetCore.Http.Features</li>
        <li>Microsoft.AspNetCore.HttpOverrides</li>
        <li>Microsoft.AspNetCore.HttpsPolicy</li>
        <li>Microsoft.AspNetCore.Identity</li>
        <li>Microsoft.AspNetCore.Localization</li>
        <li>Microsoft.AspNetCore.Localization.Routing</li>
        <li>Microsoft.AspNetCore.MiddlewareAnalysis</li>
        <li>Microsoft.AspNetCore.Mvc</li>
        <li>Microsoft.AspNetCore.Mvc.Abstractions</li>
        <li>Microsoft.AspNetCore.Mvc.Analyzers</li>
        <li>Microsoft.AspNetCore.Mvc.ApiExplorer</li>
        <li>Microsoft.AspNetCore.Mvc.Api.Analyzers</li>
        <li>Microsoft.AspNetCore.Mvc.Core</li>
        <li>Microsoft.AspNetCore.Mvc.Cors</li>
        <li>Microsoft.AspNetCore.Mvc.DataAnnotations</li>
        <li>Microsoft.AspNetCore.Mvc.Formatters.Json</li>
        <li>Microsoft.AspNetCore.Mvc.Formatters.Xml</li>
        <li>Microsoft.AspNetCore.Mvc.Localization</li>
        <li>Microsoft.AspNetCore.Mvc.Razor</li>
        <li>Microsoft.AspNetCore.Mvc.Razor.Extensions</li>
        <li>Microsoft.AspNetCore.Mvc.Razor.ViewCompilation</li>
        <li>Microsoft.AspNetCore.Mvc.RazorPages</li>
        <li>Microsoft.AspNetCore.Mvc.TagHelpers</li>
        <li>Microsoft.AspNetCore.Mvc.ViewFeatures</li>
        <li>Microsoft.AspNetCore.Razor</li>
        <li>Microsoft.AspNetCore.Razor.Runtime</li>
        <li>Microsoft.AspNetCore.Razor.Design</li>
        <li>Microsoft.AspNetCore.ResponseCaching</li>
        <li>Microsoft.AspNetCore.ResponseCaching.Abstractions</li>
        <li>Microsoft.AspNetCore.ResponseCompression</li>
        <li>Microsoft.AspNetCore.Rewrite</li>
        <li>Microsoft.AspNetCore.Routing</li>
        <li>Microsoft.AspNetCore.Routing.Abstractions</li>
        <li>Microsoft.AspNetCore.Server.HttpSys</li>
        <li>Microsoft.AspNetCore.Server.IIS</li>
        <li>Microsoft.AspNetCore.Server.IISIntegration</li>
        <li>Microsoft.AspNetCore.Server.Kestrel</li>
        <li>Microsoft.AspNetCore.Server.Kestrel.Core</li>
        <li>Microsoft.AspNetCore.Server.Kestrel.Https</li>
        <li>Microsoft.AspNetCore.Server.Kestrel.Transport.Abstractions</li>
        <li>Microsoft.AspNetCore.Server.Kestrel.Transport.Sockets</li>
        <li>Microsoft.AspNetCore.Session</li>
        <li>Microsoft.AspNetCore.SignalR</li>
        <li>Microsoft.AspNetCore.SignalR.Core</li>
        <li>Microsoft.AspNetCore.StaticFiles</li>
        <li>Microsoft.AspNetCore.WebSockets</li>
        <li>Microsoft.AspNetCore.WebUtilities</li>
        <li>Microsoft.Net.Http.Headers</li>
    </ul>
</details>

### Review breaking changes

[Review breaking changes](#break)

### Framework reference

Features of ASP.NET Core that were available through one of the packages listed above are available as part of the `Microsoft.AspNetCore.App` shared framework. The *shared framework* is the set of assemblies (*.dll* files) that are installed on the machine and includes a runtime component, and a targeting pack. For more information, see [The shared framework](https://natemcmaster.com/blog/2018/08/29/netcore-primitives-2/).

* Projects that target the `Microsoft.NET.Sdk.Web` SDK implicitly reference the `Microsoft.AspNetCore.App` framework.

  No additional references are required for these projects:

  ```xml
  <Project Sdk="Microsoft.NET.Sdk.Web">
    <PropertyGroup>
      <TargetFramework>netcoreapp3.0</TargetFramework>
    </PropertyGroup>
      ...
  </Project>
  ```

* Projects that target `Microsoft.NET.Sdk` or `Microsoft.NET.Sdk.Razor` SDK, should add an explicit `FrameworkReference` to `Microsoft.AspNetCore.App`:

  ```xml
  <Project Sdk="Microsoft.NET.Sdk.Razor">
    <PropertyGroup>
      <TargetFramework>netcoreapp3.0</TargetFramework>
    </PropertyGroup>

    <ItemGroup>
      <FrameworkReference Include="Microsoft.AspNetCore.App" />
    </ItemGroup>
      ...
  </Project>
  ```

#### Framework-dependent builds using Docker

Framework-dependent builds of console apps that use a package that depends on the ASP.NET Core [shared framework](https://natemcmaster.com/blog/2018/08/29/netcore-primitives-2/) may give the following runtime error:

```console
It was not possible to find any compatible framework version
The specified framework 'Microsoft.AspNetCore.App', version '3.0.0' was not found.
  - No frameworks were found.
```

`Microsoft.AspNetCore.App` is the shared framework containing the ASP.NET Core runtime and is only present on the [dotnet/core/aspnet](https://hub.docker.com/_/microsoft-dotnet-core-aspnet/) docker image.  The 3.0 SDK reduces the size of framework dependent builds using asp.net core by not including duplicate copies of libraries that are available in the shared framework.  This is a potential savings of up to 18 MB but it requires that the ASP.NET Core runtime must be present / installed to run the app.

To determine if the app has a dependency (either direct or indirect) on the ASP.NET Core shared framework, examine the *runtimeconfig.json* file generated during a build/publish of your app. The following JSON file shows a dependency on the ASP.NET Core shared framework:

```json
{
  "runtimeOptions": {
    "tfm": "netcoreapp3.0",
    "framework": {
      "name": "Microsoft.AspNetCore.App",
      "version": "3.0.0"
    },
    "configProperties": {
      "System.GC.Server": true
    }
  }
}
```

If your app is using docker, use a base image that includes ASP.NET Core 3.0. For example, `docker pull mcr.microsoft.com/dotnet/core/aspnet:3.0`.

### Add package references for removed assemblies

ASP.NET Core 3.0 removes some assemblies that were previously part of the `Microsoft.AspNetCore.App` package reference. To continue using features provided by these assemblies, reference the 3.0 versions of the corresponding packages:

* A template-generated web app with **Individual User Accounts** requires adding the following packages:

  [!code-xml[](22-to-30/samples/WebFull.csproj?highlight=9-13)]

* [Microsoft.EntityFrameworkCore](https://www.nuget.org/packages/Microsoft.EntityFrameworkCore)

  For more information on referencing the database provider-specific package, see [Database Providers](/ef/core/providers/index).

* Identity UI

  Support for [Identity UI](xref:security/authentication/identity) can be added by referencing the [Microsoft.AspNetCore.Identity.UI](https://www.nuget.org/packages/Microsoft.AspNetCore.Identity.UI) package.

* SPA Services

  * [Microsoft.AspNetCore.SpaServices](https://www.nuget.org/packages/Microsoft.AspNetCore.SpaServices)
  * [Microsoft.AspNetCore.SpaServices.Extensions](https://www.nuget.org/packages/Microsoft.AspNetCore.SpaServices.Extensions)

* Authentication &ndash; Support for third-party authentication flows are available as NuGet packages:

  * Facebook OAuth ([Microsoft.AspNetCore.Authentication.Facebook](https://www.nuget.org/packages/Microsoft.AspNetCore.Authentication.Facebook))
  * Google OAuth ([Microsoft.AspNetCore.Authentication.Google](https://www.nuget.org/packages/Microsoft.AspNetCore.Authentication.Google))
  * OpenID Connect bearer token ([Microsoft.AspNetCore.Authentication.JwtBearer](https://www.nuget.org/packages/Microsoft.AspNetCore.Authentication.JwtBearer))
  * Microsoft Account authentication ([Microsoft.AspNetCore.Authentication.MicrosoftAccount](https://www.nuget.org/packages/Microsoft.AspNetCore.Authentication.MicrosoftAccount))
  * OpenID Connect authentication ([Microsoft.AspNetCore.Authentication.OpenIdConnect](https://www.nuget.org/packages/Microsoft.AspNetCore.Authentication.OpenIdConnect))
  * Twitter OAuth ([Microsoft.AspNetCore.Authentication.Twitter](https://www.nuget.org/packages/Microsoft.AspNetCore.Authentication.Twitter))
  * WsFederation authentication ([Microsoft.AspNetCore.Authentication.WsFederation](https://www.nuget.org/packages/Microsoft.AspNetCore.Authentication.WsFederation))

* Formatting and content negotiation support for `System.Net.HttpClient` &ndash; The [Microsoft.AspNet.WebApi.Client](https://www.nuget.org/packages/Microsoft.AspNet.WebApi.Client/) NuGet package provides useful extensibility to `System.Net.HttpClient` with APIs such as `ReadAsAsync`, `PostJsonAsync` etc.

* Razor runtime compilation &ndash; Support for runtime compilation of Razor views and pages is now part of [Microsoft.AspNetCore.Mvc.Razor.RuntimeCompilation](https://www.nuget.org/packages/Microsoft.AspNetCore.Mvc.Razor.RuntimeCompilation).

* MVC `Newtonsoft.Json` support &ndash; Support for using MVC with `Newtonsoft.Json` is now part of [Microsoft.AspNetCore.Mvc.NewtonsoftJson](https://www.nuget.org/packages/Microsoft.AspNetCore.Mvc.NewtonsoftJson).

## Startup changes

The following image shows the deleted and changed lines in an ASP.NET Core 2.2 Razor Pages Web app:

![the deleted and changed lines in an ASP.NET Core 2.2 Razor Web app](22-to-30/_static/startup2.2.png)

In the preceding image, deleted code is shown in red. The deleted code doesn't show cookie options code, which was deleted prior to comparing the files.

The following image shows the added and changed lines in an ASP.NET Core 3.0 Razor Pages Web app:

![the added and changed lines in an ASP.NET Core 3.0 Razor Web app](22-to-30/_static/startup3.0.png)

In the preceding image, added code is shown in green. For information on the following changes:

* `services.AddMvc` to `services.AddRazorPages`, see [MVC service registration](#mvc-service-registration) in this document.
* `CompatibilityVersion`, see <xref:mvc/compatibility-version>.
* `IHostingEnvironment` to `IWebHostEnvironment`, see [this GitHub announcement](https://github.com/aspnet/AspNetCore/issues/7749).
* `app.UseAuthorization` was added to the templates to show the order authorization middleware must be added. If the app doesn't use authorization, you can safely remove the call to `app.UseAuthorization`.
* `app.UseEndpoints`, see [Razor Pages](#razor-pages) or [Migrate Startup.Configure](#migrate-startupconfigure) in this document.

### Analyzer support

Projects that target `Microsoft.NET.Sdk.Web` implicitly reference analyzers previously shipped as part of the [Microsoft.AspNetCore.Mvc.Analyzers](https://www.nuget.org/packages/Microsoft.AspNetCore.Mvc.Analyzers/) package. No additional references are required to enable these.

If your app uses [API analyzers](xref:web-api/advanced/analyzers) previously shipped using the [Microsoft.AspNetCore.Mvc.Api.Analyzers](https://www.nuget.org/packages/Microsoft.AspNetCore.Mvc.Api.Analyzers/) package, edit your project file to reference the analyzers shipped as part of the .NET Core Web SDK:

```xml
<Project Sdk="Microsoft.NET.Sdk.Web">
    <PropertyGroup>
        <TargetFramework>netcoreapp3.0</TargetFramework>
        <IncludeOpenAPIAnalyzers>true</IncludeOpenAPIAnalyzers>
    </PropertyGroup>

    ...
</Project>
```

### Razor Class Library

Razor Class Library projects that provide UI components for MVC must set the `AddRazorSupportForMvc` property in the project file:

```xml
<PropertyGroup>
  <AddRazorSupportForMvc>true</AddRazorSupportForMvc>
</PropertyGroup>
```

### In-process hosting model

Projects default to the [in-process hosting model](xref:host-and-deploy/aspnet-core-module#in-process-hosting-model) in ASP.NET Core 3.0 or later. You may optionally remove the `<AspNetCoreHostingModel>` property in the project file if its value is `InProcess`.

## Kestrel

### Configuration

Migrate Kestrel configuration to the web host builder provided by `ConfigureWebHostDefaults` (*Program.cs*):

```csharp
public static IHostBuilder CreateHostBuilder(string[] args) =>
    Host.CreateDefaultBuilder(args)
        .ConfigureWebHostDefaults(webBuilder =>
        {
            webBuilder.ConfigureKestrel(serverOptions =>
            {
                // Set properties and call methods on options
            })
            .UseStartup<Startup>();
        });
```

If the app creates the host manually with `HostBuilder`, call `UseKestrel` on the web host builder in `ConfigureWebHostDefaults`:

```csharp
public static void Main(string[] args)
{
    var host = new HostBuilder()
        .UseContentRoot(Directory.GetCurrentDirectory())
        .ConfigureWebHostDefaults(webBuilder =>
        {
            webBuilder.UseKestrel(serverOptions =>
            {
                // Set properties and call methods on options
            })
            .UseIISIntegration()
            .UseStartup<Startup>();
        })
        .Build();

    host.Run();
}
```

### Connection Middleware replaces Connection Adapters

Connection Adapters (`Microsoft.AspNetCore.Server.Kestrel.Core.Adapter.Internal.IConnectionAdapter`) have been removed from Kestrel. Replace Connection Adapters with Connection Middleware. Connection Middleware is similar to HTTP Middleware in the ASP.NET Core pipeline but for lower-level connections. HTTPS and connection logging:

* Have been moved from Connection Adapters to Connection Middleware.
* These extension methods work as in previous versions of ASP.NET Core. 

For more information, see [the TlsFilterConnectionHandler example in the ListenOptions.Protocols section of the Kestrel article](/aspnet/core/fundamentals/servers/kestrel?view=aspnetcore-3.0#listenoptionsprotocols).

### Transport abstractions moved and made public

The Kestrel transport layer has been exposed as a public interface in `Connections.Abstractions`. As part of these updates:

* `Microsoft.AspNetCore.Server.Kestrel.Transport.Abstractions` and associated types have been removed.
* <xref:Microsoft.AspNetCore.Server.Kestrel.KestrelServerOptions.NoDelay> was moved from <xref:Microsoft.AspNetCore.Server.Kestrel.Core.ListenOptions> to the transport options.
* `Microsoft.AspNetCore.Server.Kestrel.Transport.Abstractions.Internal.SchedulingMode` was removed from <xref:Microsoft.AspNetCore.Server.Kestrel.KestrelServerOptions>.

For more information, see the following GitHub resources:

* [Client/server networking abstractions (aspnet/AspNetCore #10308)](https://github.com/aspnet/AspNetCore/issues/10308)
* [Implement new bedrock listener abstraction and re-plat Kestrel on top (aspnet/AspNetCore #10321)](https://github.com/aspnet/AspNetCore/pull/10321)

### Kestrel Request trailer headers

For apps that target earlier versions of ASP.NET Core:

* Kestrel adds HTTP/1.1 chunked trailer headers into the request headers collection.
* Trailers are available after the request body is read to the end.

This causes some concerns about ambiguity between headers and trailers, so the trailers have been moved to a new collection (`RequestTrailerExtensions`) in 3.0.

HTTP/2 request trailers are:

* Not available in ASP.NET Core 2.2.
* Available in 3.0 as `RequestTrailerExtensions`.

New request extension methods are present to access these trailers. As with HTTP/1.1, trailers are available after the request body is read to the end.

For the 3.0 release, the following `RequestTrailerExtensions` methods are available:

* `GetDeclaredTrailers` &ndash; Gets the request `Trailer` header that lists which trailers to expect after the body.
* `SupportsTrailers` &ndash; Indicates if the request supports receiving trailer headers.
* `CheckTrailersAvailable` &ndash; Checks if the request supports trailers and if they're available to be read. This check doesn't assume that there are trailers to read. There might be no trailers to read even if `true` is returned by this method.
* `GetTrailer` &ndash; Gets the requested trailing header from the response. Check `SupportsTrailers` before calling `GetTrailer`, or a <xref:System.NotSupportedException> may occur if the request doesn't support trailing headers.

For more information, see [Put request trailers in a separate collection (aspnet/AspNetCore #10410)](https://github.com/aspnet/AspNetCore/pull/10410).

### AllowSynchronousIO disabled

`AllowSynchronousIO` enables or disables synchronous IO APIs, such as `HttpRequest.Body.Read`, `HttpResponse.Body.Write`, and `Stream.Flush`. These APIs are a source of thread starvation leading to app crashes. In 3.0, `AllowSynchronousIO` is disabled by default. For more information, see [the Synchronous IO section in the Kestrel article](/aspnet/core/fundamentals/servers/kestrel?view=aspnetcore-3.0#synchronous-io).

If synchronous IO is needed, it can be enabled by configuring the `AllowSynchronousIO` option on the server being used (when calling `ConfigureKestrel`, for example, if using Kestrel). Note that servers (Kestrel, HttpSys, TestServer, etc.) all have their own `AllowSynchronousIO` option which won't affect other servers. Synchronous IO can be enabled for all servers on a per-request basis using the `IHttpBodyControlFeature.AllowSynchronousIO` option:

```csharp
var syncIOFeature = HttpContext.Features.Get<IHttpBodyControlFeature>();

if (syncIOFeature != null)
{
    syncIOFeature.AllowSynchronousIO = true;
}
```

If you have trouble with <xref:System.IO.TextWriter> implementations or other streams that call synchronous APIs in [Dispose](/dotnet/standard/garbage-collection/implementing-dispose), call the new <xref:System.IO.Stream.DisposeAsync*> API instead.

For more information, see [[Announcement] AllowSynchronousIO disabled in all servers (aspnet/AspNetCore #7644)](https://github.com/aspnet/AspNetCore/issues/7644).

### Microsoft.AspNetCore.Server.Kestrel.Https assembly removed

In ASP.NET Core 2.1, the contents of *Microsoft.AspNetCore.Server.Kestrel.Https.dll* were moved to *Microsoft.AspNetCore.Server.Kestrel.Core.dll*. This was a non-breaking update using `TypeForwardedTo` attributes. For 3.0, the empty *Microsoft.AspNetCore.Server.Kestrel.Https.dll* assembly and the NuGet package have been removed.

Libraries referencing [Microsoft.AspNetCore.Server.Kestrel.Https](https://www.nuget.org/packages/Microsoft.AspNetCore.Server.Kestrel.Https) should update ASP.NET Core dependencies to 2.1 or later.

Apps and libraries targeting ASP.NET Core 2.1 or later should remove any direct references to the [Microsoft.AspNetCore.Server.Kestrel.Https](https://www.nuget.org/packages/Microsoft.AspNetCore.Server.Kestrel.Https) package.

## Json.NET support

As part of the work to [improve the ASP.NET Core shared framework](https://blogs.msdn.microsoft.com/webdev/2018/10/29/a-first-look-at-changes-coming-in-asp-net-core-3-0/), [Json.NET](https://www.newtonsoft.com/json/help/html/Introduction.htm) has been removed from the ASP.NET Core shared framework.

The default for ASP.NET Core is now [System.Text.Json](/dotnet/api/system.text.json?view=netcore-3.0), which is new in .NET Core 3.0. Consider using `System.Text.Json` when possible. It's high-performance and doesn't require an additional library dependency. However, since `System.Text.Json` is new, it might currently be missing features that your app needs.

Your app may require `Newtonsoft.Json` integration if it uses `Newtonsoft.Json`-specific feature such as JsonPatch or converters or if it [formats](xref:web-api/advanced/formatting) `Newtonsoft.Json`-specific types.

To use Json.NET in an ASP.NET Core 3.0 SignalR project, see [Switch to Newtonsoft.Json](#switch-to-newtonsoftjson) in this document.

To use Json.NET in an ASP.NET Core 3.0 project:

* Add a package reference to [Microsoft.AspNetCore.Mvc.NewtonsoftJson](https://nuget.org/packages/Microsoft.AspNetCore.Mvc.NewtonsoftJson).
* Update `Startup.ConfigureServices` to call `AddNewtonsoftJson`.

  ```csharp
  services.AddMvc()
      .AddNewtonsoftJson();
  ```

  `AddNewtonsoftJson` is compatible with the new MVC service registration methods:

  * `AddRazorPages`
  * `AddControllersWithViews`
  * `AddControllers`

  ```csharp
  services.AddControllers()
      .AddNewtonsoftJson();
  ```

  Json.NET settings can be set in the call to `AddNewtonsoftJson`:

  ```csharp
  services.AddMvc()
      .AddNewtonsoftJson(options =>
             options.SerializerSettings.ContractResolver =
                new CamelCasePropertyNamesContractResolver());
  ```

## MVC service registration

ASP.NET Core 3.0 adds new options for registering MVC scenarios inside `Startup.ConfigureServices`.

Three new top-level extension methods related to MVC scenarios on `IServiceCollection` are available. Templates use these new methods instead of `AddMvc`. However, `AddMvc` continues to behave as it has in previous releases.

The following example adds support for controllers and API-related features, but not views or pages. The API template uses this code:

```csharp
public void ConfigureServices(IServiceCollection services)
{
    services.AddControllers();
}
```

The following example adds support for controllers, API-related features, and views, but not pages. The Web Application (MVC) template uses this code:

```csharp
public void ConfigureServices(IServiceCollection services)
{
    services.AddControllersWithViews();
}
```

The following example adds support for Razor Pages and minimal controller support. The Web Application template uses this code:

```csharp
public void ConfigureServices(IServiceCollection services)
{
    services.AddRazorPages();
}
```

The new methods can also be combined. The following example is equivalent to calling `AddMvc` in ASP.NET Core 2.2:

```csharp
public void ConfigureServices(IServiceCollection services)
{
    services.AddControllersWithViews();
    services.AddRazorPages();
}
```

## Routing startup code

If an app calls `UseMvc` or `UseSignalR`, migrate the app to [Endpoint Routing](xref:fundamentals/routing) if possible. To improve Endpoint Routing compatibility with previous versions of MVC, we've reverted some of the changes in URL generation introduced in ASP.NET Core 2.2. If you experienced problems using Endpoint Routing in 2.2, expect improvements in ASP.NET Core 3.0 with the following exceptions:

* If the app implements `IRouter` or inherits from `Route`, use [DynamicRouteValuesTransformer](https://github.com/aspnet/AspNetCore.Docs/issues/12997) as the replacement.

* If the app directly accesses `RouteData.Routers` inside MVC to parse URLs, you can replace this with use of `LinkParser.ParsePathByEndpointName`. 
 * Define the route with a route name.
 * Use `LinkParser.ParsePathByEndpointName` and pass in the desired route name.

Endpoint Routing supports the same route pattern syntax and route pattern authoring features as `IRouter`. Endpoint Routing supports `IRouteConstraint`. Endpoint routing supports `[Route]`, `[HttpGet]`, and the other MVC routing attributes.

For most applications, only `Startup` requires changes.

### Migrate Startup.Configure

General advice:

* Add `UseRouting`.
* If the app calls `UseStaticFiles`, place `UseStaticFiles` **before** `UseRouting`.
* If the app uses authentication/authorization features such as `AuthorizePage` or `[Authorize]`, place the call to `UseAuthentication` and `UseAuthorization`: **after**, `UseRouting` and `UseCors`, but before `UseEndpoints`:

  ```csharp
  public void Configure(IApplicationBuilder app)
  {
    ...

    app.UseStaticFiles();

    app.UseRouting();
    app.UseCors();

    app.UseAuthentication();
    app.UseAuthorization();

    app.UseEndpoints(endpoints => {
       endpoints.MapControllers();
    });
  ```

* Replace `UseMvc` or `UseSignalR` with `UseEndpoints`.
* If the app uses [CORS](xref:security/cors) scenarios, such as `[EnableCors]`, place the call to `UseCors` before any other middleware that use CORS (for example, place `UseCors` before `UseAuthentication`, `UseAuthorization`, and `UseEndpoints`).
* Replace `IHostingEnvironment` with `IWebHostEnvironment` and add a `using` statement for the <xref:Microsoft.Extensions.Hosting?displayProperty=fullName> namespace.
* Replace `IApplicationLifetime` with <xref:Microsoft.Extensions.Hosting.IHostApplicationLifetime> (<xref:Microsoft.Extensions.Hosting?displayProperty=fullName> namespace).
* Replace `EnvironmentName` with <xref:Microsoft.Extensions.Hosting.Environments> (<xref:Microsoft.Extensions.Hosting?displayProperty=fullName> namespace).

The following code is an example of `Startup.Configure` in a typical ASP.NET Core 2.2 app:

```csharp
public void Configure(IApplicationBuilder app)
{
    ...

    app.UseStaticFiles();

    app.UseAuthentication();

    app.UseSignalR(hubs =>
    {
        hubs.MapHub<ChatHub>("/chat");
    });

    app.UseMvc(routes =>
    {
        routes.MapRoute("default", "{controller=Home}/{action=Index}/{id?}");
    });
}
```

After updating the previous `Startup.Configure` code:

```csharp
public void Configure(IApplicationBuilder app)
{
    ...

    app.UseStaticFiles();

    app.UseRouting();

    app.UseCors();

    app.UseAuthentication();
    app.UseAuthorization();

    app.UseEndpoints(endpoints =>
    {
        endpoints.MapHub<ChatHub>("/chat");
        endpoints.MapControllerRoute("default", "{controller=Home}/{action=Index}/{id?}");
    });
}
```

> [!WARNING]
> For most apps, calls to `UseAuthentication`, `UseAuthorization`, and `UseCors` must appear between the calls to `UseRouting` and `UseEndpoints` to be effective.

### Health Checks

Health Checks use endpoint routing with the Generic Host. In `Startup.Configure`, call `MapHealthChecks` on the endpoint builder with the endpoint URL or relative path:

```csharp
app.UseEndpoints(endpoints =>
{
    endpoints.MapHealthChecks("/health");
});
```

Health Checks endpoints can:

* Specify one or more permitted hosts/ports.
* Require authorization.
* Require CORS.

For more information, see <xref:host-and-deploy/health-checks>.

### Security middleware guidance

Support for authorization and CORS is unified around the [middleware](xref:fundamentals/middleware/index) approach. This allows use of the same middleware and functionality across these scenarios. An updated authorization middleware is provided in this release, and CORS Middleware is enhanced so that it can understand the attributes used by MVC controllers.

#### CORS

Previously, CORS could be difficult to configure. Middleware was provided for use in some use cases, but MVC filters were intended to be used **without** the middleware in other use cases. With ASP.NET Core 3.0, we recommend that all apps that require CORS use the CORS Middleware in tandem with Endpoint Routing. `UseCors` can be provided with a default policy, and `[EnableCors]` and `[DisableCors]` attributes can be used to override the default policy where required.

In the following example:

* CORS is enabled for all endpoints with the `default` named policy.
* The `MyController` class disables CORS with the `[DisableCors]` attribute.

```csharp
public void Configure(IApplicationBuilder app)
{
    ...

    app.UseRouting();

    app.UseCors("default");

    app.UseEndpoints(endpoints =>
    {
        endpoints.MapDefaultControllerRoute();
    });
}

[DisableCors]
public class MyController : ControllerBase
{
    ...
}
```

#### Authorization

In earlier versions of ASP.NET Core, authorization support was provided via the `[Authorize]` attribute. Authorization middleware wasn't available. In ASP.NET Core 3.0, authorization middleware is required. We recommend placing the ASP.NET Core Authorization Middleware (`UseAuthorization`) immediately after `UseAuthentication`. The Authorization Middleware can also be configured with a default policy, which can be overridden.

In ASP.NET Core 3.0 or later, `UseAuthorization` is called in `Startup.Configure`, and the following `HomeController` requires a signed in user:

```csharp
public void Configure(IApplicationBuilder app)
{
    ...

    app.UseRouting();

    app.UseAuthentication();
    app.UseAuthorization();

    app.UseEndpoints(endpoints =>
    {
        endpoints.MapDefaultControllerRoute();
    });
}

public class HomeController : ControllerBase
{
    [Authorize]
    public IActionResult BuyWidgets()
    {
        ...
    }
}
```

If the app uses an `AuthorizeFilter` as a global filter in MVC, we recommend refactoring the code to provide a policy in the call to `AddAuthorization`.

The `DefaultPolicy` is initially configured to require authentication, so no additional configuration is required. In the following example, MVC endpoints are marked as `RequireAuthorization` so that all requests must be authorized based on the `DefaultPolicy`. However, the `HomeController` allows access without the user signing into the app due to `[AllowAnonymous]`:

```csharp
public void Configure(IApplicationBuilder app)
{
    ...

    app.UseRouting();

    app.UseAuthentication();
    app.UseAuthorization();

    app.UseEndpoints(endpoints =>
    {
        endpoints.MapDefaultControllerRoute().RequireAuthorization();
    });
}

[AllowAnonymous]
public class HomeController : ControllerBase
{
    ...
}
```

Policies can also be customized. Building upon the previous example, the `DefaultPolicy` is configured to require authentication and a specific scope:

```csharp
public void ConfigureServices(IServiceCollection services)
{
    ...

    services.AddAuthorization(options =>
    {
        options.DefaultPolicy = new AuthorizationPolicyBuilder()
          .RequireAuthenticatedUser()
          .Build();
    });
}

public void Configure(IApplicationBuilder app)
{
    ...

    app.UseRouting();

    app.UseAuthentication();
    app.UseAuthorization();

    app.UseEndpoints(endpoints =>
    {
        endpoints.MapDefaultControllerRoute().RequireAuthorization();
    });
}

[AllowAnonymous]
public class HomeController : ControllerBase
{
    ...
}
```

Alternatively, all endpoints can be configured to require authorization without `[Authorize]` or `RequireAuthorization` by configuring a `FallbackPolicy`. The `FallbackPolicy` is different from the `DefaultPolicy`. The `DefaultPolicy` is triggered by `[Authorize]` or `RequireAuthorization`, while the `FallbackPolicy` is triggered when no other policy is set. `FallbackPolicy` is initially configured to allow requests without authorization.

The following example is the same as the preceding `DefaultPolicy` example but uses the `FallbackPolicy` to always require authentication on all endpoints except when `[AllowAnonymous]` is specified:

```csharp
public void ConfigureServices(IServiceCollection services)
{
    ...

    services.AddAuthorization(options =>
    {
        options.FallbackPolicy = new AuthorizationPolicyBuilder()
          .RequireAuthenticatedUser()
          .Build();
    });
}

public void Configure(IApplicationBuilder app)
{
    ...

    app.UseRouting();

    app.UseAuthentication();
    app.UseAuthorization();

    app.UseEndpoints(endpoints =>
    {
        endpoints.MapDefaultControllerRoute();
    });
}

[AllowAnonymous]
public class HomeController : ControllerBase
{
    ...
}
```

Authorization by middleware works without the framework having any specific knowledge of authorization. For instance, [health checks](xref:host-and-deploy/health-checks) has no specific knowledge of authorization, but health checks can have a configurable authorization policy applied by the middleware.

Additionally, each endpoint can customize its authorization requirements. In the following example, `UseAuthorization` processes authorization with the `DefaultPolicy`, but the `/healthz` health check endpoint requires an `admin` user:

```csharp
public void Configure(IApplicationBuilder app)
{
    ...

    app.UseRouting();

    app.UseAuthentication();
    app.UseAuthorization();

    app.UseEndpoints(endpoints =>
    {
        endpoints
            .MapHealthChecks("/healthz")
            .RequireAuthorization(new AuthorizeAttribute(){ Roles = "admin", });
    });
}
```

Protection is implemented for some scenarios. Endpoints Middleware throws an exception if an authorization or CORS policy is skipped due to missing middleware. Analyzer support to provide additional feedback about misconfiguration is in progress.

#### Custom authorization handlers

If the app uses custom [authorization handlers](xref:security/authorization/policies#authorization-handlers), be aware that endpoint routing passes a different resource type to handlers than MVC. Handlers that expect the authorization handler context resource to be of type <xref:Microsoft.AspNetCore.Mvc.Filters.AuthorizationFilterContext> (the resource type [provided by MVC filters](xref:security/authorization/policies#accessing-mvc-request-context-in-handlers)) will need to be updated to handle resources of type <xref:Microsoft.AspNetCore.Routing.RouteEndpoint> (the resource type given to authorization handlers by endpoint routing).

MVC still uses `AuthorizationFilterContext` resources, so if the app uses MVC authorization filters along with endpoint routing authorization, it may be necessary to handle both types of resources.

### SignalR

Mapping of SignalR hubs now takes place inside `UseEndpoints`.

Map each hub with `MapHub`. As in previous versions, each hub is explicitly listed.

In the following example, support for the `ChatHub` SignalR hub is added:

```csharp
public void Configure(IApplicationBuilder app)
{
    ...

    app.UseRouting();

    app.UseEndpoints(endpoints =>
    {
        endpoints.MapHub<ChatHub>();
    });
}
```

There is a new option for controlling message size limits from clients. For example, in `Startup.ConfigureServices`:

```csharp
services.AddSignalR(hubOptions =>
{
    hubOptions.MaximumReceiveMessageSize = 32768;
});
```

In ASP.NET Core 2.2, you could set the `TransportMaxBufferSize` and that would effectively control the maximum message size. In ASP.NET Core 3.0, that option now only controls the maximum size before backpressure is observed.

### MVC controllers

Mapping of controllers now takes place inside `UseEndpoints`.

Add `MapControllers` if the app uses attribute routing. Since routing includes support for many frameworks in ASP.NET Core 3.0 or later, adding attribute-routed controllers is opt-in.

Replace the following:

* `MapRoute` with `MapControllerRoute`
* `MapAreaRoute` with `MapAreaControllerRoute`

Since routing now includes support for more than just MVC, the terminology has changed to make these methods clearly state what they do. Conventional routes such as `MapControllerRoute`/`MapAreaControllerRoute`/`MapDefaultControllerRoute` are applied in the order that they're added. Place more specific routes (such as routes for an area) first.

In the following example:

* `MapControllers` adds support for attribute-routed controllers.
* `MapAreaControllerRoute` adds a conventional route for controllers in an area.
* `MapControllerRoute` adds a conventional route for controllers.

```csharp
public void Configure(IApplicationBuilder app)
{
    ...

    app.UseRouting();

    app.UseEndpoints(endpoints =>
    {
        endpoints.MapControllers();
        endpoints.MapAreaControllerRoute(
            "admin",
            "admin",
            "Admin/{controller=Home}/{action=Index}/{id?}");
        endpoints.MapControllerRoute(
            "default", "{controller=Home}/{action=Index}/{id?}");
    });
}
```

#### Async suffix removal from controller action names

In ASP.NET Core 3.0, ASP.NET Core MVC removes the `Async` suffix from controller action names. Both routing and link generation are impacted by this new default. For example:

```csharp
public class ProductsController : Controller
{
    public async Task<IActionResult> ListAsync()
    {
        var model = await _dbContext.Products.ToListAsync();
        return View(model);
    }
}
```

Prior to ASP.NET Core 3.0:

* The preceding action could be accessed at the *Products/ListAsync* route.
* Link generation required specifying the `Async` suffix. For example:

    ```cshtml
    <a asp-controller="Products" asp-action="ListAsync">List</a>
    ```

In ASP.NET Core 3.0:

* The preceding action can be accessed at the *Products/List* route.
* Link generation doesn't require specifying the `Async` suffix. For example:

    ```cshtml
    <a asp-controller="Products" asp-action="List">List</a>
    ```

This change doesn't affect names specified using the [[ActionName]](/dotnet/api/microsoft.aspnetcore.mvc.actionnameattribute) attribute. The default behavior can be disabled with the following code in `Startup.ConfigureServices`:

```csharp
services.AddMvc(options =>
    options.SuppressAsyncSuffixInActionNames = false);
```

#### Changes to link generation

As explained in documentation on [differences from earlier versions of routing](xref:fundamentals/routing#differences-from-earlier-versions-of-routing), there are some differences in link generation (using `Url.Link` and similar APIs, for example). These include:

* By default, when using endpoint routing, casing of route parameters in generated URIs is not necessarily preserved. This behavior can be controlled with the `IOutboundParameterTransformer` interface.
* Generating a URI for an invalid route (a controller/action or page that doesn't exist) will produce an empty string under endpoint routing instead of producing an invalid URI.
* Ambient values (route parameters from the current context) are not automatically used in link generation with endpoint routing. Previously, when generating a link to another action (or page), unspecified route values would be inferred from the *current* routes ambient values. When using endpoint routing, all route parameters must be specified explicitly during link generation.

### Razor Pages

Mapping Razor Pages now takes place inside `UseEndpoints`.

Add `MapRazorPages` if the app uses Razor Pages. Since Endpoint Routing includes support for many frameworks, adding Razor Pages is now opt-in.

In the following `Startup.Configure` method, `MapRazorPages` adds support for Razor Pages:

```csharp
public void Configure(IApplicationBuilder app)
{
    ...

    app.UseRouting();

    app.UseEndpoints(endpoints =>
    {
        endpoints.MapRazorPages();
    });
}
```

### Use MVC without Endpoint Routing

Using MVC via `UseMvc` or `UseMvcWithDefaultRoute` in ASP.NET Core 3.0 requires an explicit opt-in inside `Startup.ConfigureServices`. This is required because MVC must know whether it can rely on the authorization and CORS Middleware during initialization. An analyzer is provided that warns if the app attempts to use an unsupported configuration.

If the app requires legacy `IRouter` support, disable `EnableEndpointRouting` using any of the following approaches in `Startup.ConfigureServices`:

```csharp
services.AddMvc(options => options.EnableEndpointRouting = false);
```

```csharp
services.AddControllers(options => options.EnableEndpointRouting = false);
```

```csharp
services.AddControllersWithViews(options => options.EnableEndpointRouting = false);
```

```csharp
services.AddRazorPages().AddMvcOptions(options => options.EnableEndpointRouting = false);
```

### Health checks

Health checks can be used as a *router-ware* with Endpoint Routing.

Add `MapHealthChecks` to use health checks with Endpoint Routing. The `MapHealthChecks` method accepts arguments similar to `UseHealthChecks`. The advantage of using `MapHealthChecks` over `UseHealthChecks` is the ability to apply authorization and to have greater fine-grained control over the matching policy.

In the following example, `MapHealthChecks` is called for a health check endpoint at `/healthz`:

```csharp
public void Configure(IApplicationBuilder app)
{
    ...

    app.UseRouting();

    app.UseEndpoints(endpoints =>
    {
        endpoints.MapHealthChecks("/healthz", new HealthCheckOptions() { });
    });
}
```

## HostBuilder replaces WebHostBuilder

The ASP.NET Core 3.0 templates use [Generic Host](xref:fundamentals/host/generic-host). Previous versions used [Web Host](xref:fundamentals/host/web-host). The following code shows the ASP.NET Core 3.0 template generated `Program` class:

[!code-csharp[](22-to-30/samples/Program.cs?name=snippet)]

The following code shows the ASP.NET Core 2.2 template-generated `Program` class:

[!code-csharp[](22-to-30/samples/Program2.2.cs?name=snippet)]

<xref:Microsoft.AspNetCore.Hosting.IWebHostBuilder> remains in 3.0 and is the type of the `webBuilder` seen in the preceding code sample. <xref:Microsoft.AspNetCore.Hosting.WebHostBuilder> will be deprecated in a future release and replaced by `HostBuilder`.

The most significant change from `WebHostBuilder` to `HostBuilder` is in [dependency injection (DI)](xref:fundamentals/dependency-injection). When using `HostBuilder`, you can only inject the following into `Startup`'s constructor:

* <xref:Microsoft.Extensions.Configuration.IConfiguration>
* `Microsoft.Extensions.Hosting.IHostEnvironment`
* <xref:Microsoft.AspNetCore.Hosting.IWebHostEnvironment>

The `HostBuilder` DI constraints:

* Enable the DI container to be built only one time.
* Avoids the resulting object lifetime issues like resolving multiple instances of singletons.

For more information, see [Avoiding Startup service injection in ASP.NET Core 3](https://andrewlock.net/avoiding-startup-service-injection-in-asp-net-core-3/).

## AddAuthorization moved to a different assembly

The ASP.NET Core 2.2 and lower `AddAuthorization` methods in *Microsoft.AspNetCore.Authorization.dll*:

* Have been renamed `AddAuthorizationCore`.
* Have been moved to *Microsoft.AspNetCore.Authorization.Policy.dll*.

Apps that are using both *Microsoft.AspNetCore.Authorization.dll* and *Microsoft.AspNetCore.Authorization.Policy.dll* aren't impacted.

Apps that are not using *Microsoft.AspNetCore.Authorization.Policy.dll* should do one of the following:

* Add a reference to *Microsoft.AspNetCore.Authorization.Policy.dll*. This approach works for most apps and is all that is required.
* Switch to using `AddAuthorizationCore`

For more information, see [Breaking change in `AddAuthorization(o =>`) overload lives in a different assembly #386](https://github.com/aspnet/Announcements/issues/386).

## Identity UI

Identity UI updates for ASP.NET Core 3.0:

* Add a package reference to [Microsoft.AspNetCore.Identity.UI](https://nuget.org/packages/Microsoft.AspNetCore.Identity.UI).
* Apps that don't use Razor Pages must call `MapRazorPages`. See [Razor Pages](#razor-pages) in this document.
* Bootstrap 4 is the default UI framework. Set an `IdentityUIFrameworkVersion` project property to change the default. For more information, see [this GitHub announcement](https://github.com/aspnet/Announcements/issues/380).

## SignalR

The SignalR JavaScript client has changed from `@aspnet/signalr` to `@microsoft/signalr`. To react to this change, change the references in *package.json* files, `require` statements, and ECMAScript `import` statements.

### System.Text.Json is the default protocol

`System.Text.Json` is now the default Hub protocol used by both the client and server.

In `Startup.ConfigureServices`, call `AddJsonProtocol` to set serializer options.

**Server:**

```csharp
services.AddSignalR(...)
        .AddJsonProtocol(options =>
        {
            options.PayloadSerializerOptions.WriteIndented = false;
        })
```

**Client:**

```csharp
new HubConnectionBuilder()
    .WithUrl("/chatHub")
    .AddJsonProtocol(options =>
    {
        options.PayloadSerializerOptions.WriteIndented = false;
    })
    .Build();
```

### Switch to Newtonsoft.Json

If you're using features of `Newtonsoft.Json` that aren't supported in `System.Text.Json`, you can switch back to `Newtonsoft.Json`:

1. Install the [Microsoft.AspNetCore.SignalR.Protocols.NewtonsoftJson](https://www.nuget.org/packages/Microsoft.AspNetCore.SignalR.Protocols.NewtonsoftJson) NuGet package.
1. On the client, chain an `AddNewtonsoftJsonProtocol` method call to the `HubConnectionBuilder` instance:

    ```csharp
    new HubConnectionBuilder()
        .WithUrl("/chatHub")
        .AddNewtonsoftJsonProtocol(...)
        .Build();
    ```

1. On the server, chain an `AddNewtonsoftJsonProtocol` method call to the `AddSignalR` method call in `Startup.ConfigureServices`:

    ```csharp
    services.AddSignalR()
        .AddNewtonsoftJsonProtocol(...);
    ```

## Opt in to runtime compilation

Prior to ASP.NET Core 3.0, runtime compilation of views was an implicit feature of the framework. Runtime compilation supplements build-time compilation of views. It allows the framework to compile Razor views and pages (*.cshtml* files) when the files are modified, without having to rebuild the entire app. This feature supports the scenario of making a quick edit in the IDE and refreshing the browser to view the changes.

In ASP.NET Core 3.0, runtime compilation is an opt-in scenario. Build-time compilation is the only mechanism for view compilation that's enabled by default. The runtime relies on Visual Studio or [dotnet-watch](xref:tutorials/dotnet-watch) in Visual Studio Code to rebuild the project when it detects changes to *.cshtml* files. In Visual Studio, changes to *.cs*, *.cshtml*, or *.razor* files in the project being run (<kbd>Ctrl+F5</kbd>), but not debugged (<kbd>F5</kbd>), trigger recompilation of the project.

To enable runtime compilation in your ASP.NET Core 3.0 project:

1. Install the [Microsoft.AspNetCore.Mvc.Razor.RuntimeCompilation](https://www.nuget.org/packages/Microsoft.AspNetCore.Mvc.Razor.RuntimeCompilation) NuGet package.
1. Update `Startup.ConfigureServices` to call `AddRazorRuntimeCompilation`:

    For ASP.NET Core MVC, use the following code:

    ```csharp
    services.AddControllersWithViews()
        .AddRazorRuntimeCompilation(...);
    ```
 
    For ASP.NET Core Razor Pages, use the following code:
 
    ```csharp
    services.AddRazorPages()
        .AddRazorRuntimeCompilation(...);
    ```
 
The sample at https://github.com/aspnet/samples/tree/master/samples/aspnetcore/mvc/runtimecompilation shows an example of enabling runtime compilation conditionally in Development environments.

For more information on Razor file compilation, see <xref:mvc/views/view-compilation>.

## Migrate libraries via multi-targeting

Libraries often need to support multiple versions of ASP.NET Core. Most libraries that were compiled against previous versions of ASP.NET Core should continue working without issues. The following conditions require the app to be cross-compiled:

* The library relies on a feature that has a binary [breaking change](#breaking-api-changes).
* The library wants to take advantage of new features in ASP.NET Core 3.0. 

For example:

```xml
<Project Sdk="Microsoft.NET.Sdk">
  <PropertyGroup>
    <TargetFrameworks>netcoreapp3.0;netstandard2.0</TargetFrameworks>
  </PropertyGroup>

  <ItemGroup Condition="'$(TargetFramework)' == 'netcoreapp3.0'">
    <FrameworkReference Include="Microsoft.AspNetCore.App" />
  </ItemGroup>

  <ItemGroup Condition="'$(TargetFramework)' == 'netstandard2.0'">
    <PackageReference Include="Microsoft.AspNetCore" Version="2.1.0" />
  </ItemGroup>
</Project>
```

Use `#ifdefs` to enable ASP.NET Core 3.0-specific APIs:

```csharp
var webRootFileProvider =
#if NETCOREAPP3_0
    GetRequiredService<IWebHostEnvironment>().WebRootFileProvider;
#elif NETSTANDARD2_0
    GetRequiredService<IHostingEnvironment>().WebRootFileProvider;
#else
#error unknown target framework
#endif
```

For more information on using ASP.NET Core APIs in a class library, see <xref:fundamentals/target-aspnetcore>.

### Publish

Delete the *bin* and *obj* folders in the project directory.

## TestServer

For apps that use <xref:Microsoft.AspNetCore.TestHost.TestServer> directly with the [Generic Host](xref:fundamentals/host/web-host), create the `TestServer` on an <xref:Microsoft.AspNetCore.Hosting.IWebHostBuilder> in <xref:Microsoft.Extensions.Hosting.GenericHostWebHostBuilderExtensions.ConfigureWebHost*>:

```csharp
[Fact]
public async Task GenericCreateAndStartHost_GetTestServer()
{
    using var host = await new HostBuilder()
        .ConfigureWebHost(webBuilder =>
        {
            webBuilder
                .UseTestServer()
                .Configure(app => { });
        })
    .StartAsync();

    var response = await host.GetTestServer().CreateClient().GetAsync("/");

    Assert.Equal(HttpStatusCode.NotFound, response.StatusCode);
}
```

<a name="break"></a>

## Breaking API changes

Review breaking changes:

* [Complete list of breaking changes in the ASP.NET Core 3.0 release](https://github.com/aspnet/Announcements/issues?page=1&q=is%3Aissue+is%3Aopen+label%3A%22Breaking+change%22+label%3A3.0.0)
* [Breaking API changes in Antiforgery, CORS, Diagnostics, MVC, and Routing](https://github.com/aspnet/Announcements/issues/387). This list includes breaking changes for compatibility switches.
* For a summary of 2.2-to-3.0 breaking changes across .NET Core, ASP.NET Core, and Entity Framework Core, see [Breaking changes for migration from version 2.2 to 3.0](/dotnet/core/compatibility/2.2-3.0).

## .NET Core 3.0 on Azure App Service

For progress on the rollout of .NET Core to Azure App Service, see the official [.NET Core on App Service](https://aspnetcoreon.azurewebsites.net/) website. Until .NET Core 3.0 is available on Azure App Service, follow the instructions at [Deploy ASP.NET Core preview release to Azure App Service](xref:host-and-deploy/azure-apps/index#deploy-aspnet-core-preview-release-to-azure-app-service).<|MERGE_RESOLUTION|>--- conflicted
+++ resolved
@@ -4,11 +4,7 @@
 description: Learn how to migrate an ASP.NET Core 2.2 project to ASP.NET Core 3.0.
 ms.author: riande
 ms.custom: mvc
-<<<<<<< HEAD
-ms.date: 11/18/2019
-=======
 ms.date: 11/20/2019
->>>>>>> d83d208c
 no-loc: [SignalR]
 uid: migration/22-to-30
 ---
